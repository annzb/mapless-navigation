import os.path
from abc import ABC, abstractmethod
from datetime import datetime
from typing import Any, Dict

import numpy as np
import torch

torch.autograd.set_detect_anomaly(True)

from metrics import BaseLoss, BaseMetric, OccupancyDataBuffer
from models import RadarOccupancyModel
from utils import Logger
from utils.dataset import get_dataset


class ModelManager(ABC):

    _modes = 'train', 'val', 'test'

    def __init__(
            self, 
            model_save_directory='.',
            session_name=None,
            device_name='cpu',
            logger=Logger(),
            random_seed=1,

            n_epochs=10,
            batch_size=1,

            dataset_params: Dict[str, Any] = {},
            loss_params: Dict[str, Any] = {},
            metric_params: Dict[str, Any] = {},
            optimizer_params: Dict[str, Any] = {},

            # overridable params
            # ...
            # loss
<<<<<<< HEAD
            # loss_spatial_weight=1.0, loss_probability_weight=1.0,
            # loss_unmatched_pred_weight=1.0, loss_unmatched_true_weight=1.0,
            # # loss, metrics
            # occupancy_threshold=0.5, evaluate_over_occupied_points_only=False,
            # # metrics
            # max_point_distance=1.0,
            # # optimizer
            # learning_rate=0.01,
=======
            loss_spatial_weight=1.0, loss_probability_weight=1.0, loss_unmatched_weight=1.0,
            loss_unmatched_fn_fp_weight=1.0, loss_unmatched_fn_weight=1.0, loss_unmatched_fp_weight=1.0,
            # loss, metrics
            occupancy_threshold=0.5, evaluate_over_occupied_points_only=False,
            # metrics
            max_point_distance=1.0,
            # optimizer
            learning_rate=0.01,
>>>>>>> f74be0c1
            # train loop
            
            **kwargs
    ):
        self.logger = logger
        self.random_seed, self.n_epochs, self.batch_size = random_seed, n_epochs, batch_size
        self._define_types()
        self._init_device(device_name)

<<<<<<< HEAD
        self.init_data_buffer(**loss_params)
=======
        self.init_data_buffer(occupancy_threshold=occupancy_threshold, match_occupied_only=evaluate_over_occupied_points_only, max_point_distance=max_point_distance)
>>>>>>> f74be0c1
        self.train_loader, self.val_loader, self.test_loader, self.radar_config = get_dataset(
            dataset_type=self._dataset_type, data_buffer=self.data_buffer, 
            logger=self.logger, device=self.device, random_seed=random_seed, batch_size=self.batch_size, 
            **dataset_params
            # dataset_file_path=dataset_path,
            # partial=dataset_part, shuffle_runs=shuffle_dataset_runs,
            # grid_voxel_size=grid_voxel_size, random_state=random_state,
            # intensity_threshold=radar_point_intensity_threshold
        )
        self.init_model()
<<<<<<< HEAD
        self.init_loss_function(device=self.device, batch_size=batch_size, **loss_params
            # occupied_only=evaluate_over_occupied_points_only,
            # max_point_distance=max_point_distance,
            # spatial_weight=loss_spatial_weight,
            # probability_weight=loss_probability_weight,
            # unmatched_pred_weight=loss_unmatched_pred_weight,
            # unmatched_true_weight=loss_unmatched_true_weight,
            # grid_resolution=grid_voxel_size
        )
        self.init_metrics(batch_size=batch_size, **metric_params
            # occupied_only=evaluate_over_occupied_points_only,
            # max_point_distance=max_point_distance
=======
        self.init_loss_function(
            device=self.device,
            batch_size=batch_size,
            occupied_only=evaluate_over_occupied_points_only,
            max_point_distance=max_point_distance,
            spatial_weight=loss_spatial_weight,
            probability_weight=loss_probability_weight,
            unmatched_weight=loss_unmatched_weight,
            grid_resolution=grid_voxel_size,
            fn_fp_weight=loss_unmatched_fn_fp_weight,
            fn_weight=loss_unmatched_fn_weight,
            fp_weight=loss_unmatched_fp_weight
        )
        self.init_metrics(
            batch_size=batch_size,
            occupied_only=evaluate_over_occupied_points_only,
            max_point_distance=max_point_distance,
            fn_fp_weight=loss_unmatched_fn_fp_weight,
            fn_weight=loss_unmatched_fn_weight,
            fp_weight=loss_unmatched_fp_weight
>>>>>>> f74be0c1
        )
        self.init_optimizer(**optimizer_params)  # learning_rate=learning_rate)

        self.session_name = datetime.now().strftime("%d%B%y").lower()  # current date as DDmonthYY
        if session_name:
            session_name = f'{self.session_name}_{session_name}'
        self.model_save_directory = os.path.join(model_save_directory, session_name)
        os.makedirs(self.model_save_directory, exist_ok=True)
        
        self.logger.init(
            project="radar-occupancy",
            config={
                "model": self.model.name,
                'dataset': dataset_params,
                'training_params': {
                    "epochs": n_epochs,
                    "batch_size": batch_size
                },
                'optimizer': optimizer_params,
                "loss": {
                    "name": self.loss_fn.__class__.__name__,
                    "point_mapping_method": self.data_buffer.__class__.__name__,
                    **loss_params
                },
                'metrics': metric_params
            }
        )
        self._saved_models = set()

    @abstractmethod
    def _define_types(self):
        self._dataset_type = lambda *args, **kwargs: object
        self._model_type = RadarOccupancyModel
        self._optimizer_type = lambda *args, **kwargs: object
        self._data_buffer_type = OccupancyDataBuffer
        self._loss_type = BaseLoss
        self._metric_types = (BaseMetric, )
        raise NotImplementedError()

    def _init_device(self, device_name):
        self.device = torch.device(device_name)
        print('Using device:', device_name)

    def init_model(self, model_path=None):
        model = self._model_type(radar_config=self.radar_config, batch_size=self.batch_size)
        model.to(self.device)
        if model_path is not None:
            model.load_state_dict(torch.load(model_path, map_location=self.device))
        model.eval()
        self.model = model

    def init_data_buffer(self, **kwargs):
        self.data_buffer = self._data_buffer_type(**kwargs)

    def init_loss_function(self, **kwargs):
        self.loss_fn = self._loss_type(**kwargs)

    def init_optimizer(self, learning_rate=None, **kwargs):
        self.optimizer = self._optimizer_type(self.model.parameters(), lr=learning_rate)

    def init_metrics(self, **kwargs):
        self.metrics = {}
        for mode in self._modes:
            self.metrics[mode] = tuple(m_t(name=mode, **kwargs) for m_t in self._metric_types)

    def report_metrics(self, mode=None):
        if mode and mode not in self._modes:
            raise ValueError(f'Invalid mode: {mode}, expected one of {self._modes}')
        metrics = self.metrics[mode] if mode else np.concatenate(list(self.metrics.values()), axis=0)
        report = {}
        for metric in metrics:
            report[metric.name] = metric.total_score
            if mode != 'test':
                report[f'best_{metric.name}'] = metric.best_score
        return report

    def apply_metrics(self, y_pred, y_true, data_buffer, mode=None):
        if mode and mode not in self._modes:
            raise ValueError(f'Invalid mode: {mode}, expected one of {self._modes}')
        metrics = self.metrics[mode] if mode else np.concatenate(list(self.metrics.values()), axis=0)
        for metric in metrics:
            metric(y_pred=y_pred, y_true=y_true, data_buffer=data_buffer)

    def scale_metrics(self, n_samples, mode=None):
        if mode and mode not in self._modes:
            raise ValueError(f'Invalid mode: {mode}, expected one of {self._modes}')
        metrics = self.metrics[mode] if mode else np.concatenate(list(self.metrics.values()), axis=0)
        for metric in metrics:
            metric.scale_score(n_samples)

    def reset_metrics_epoch(self, mode=None):
        if mode and mode not in self._modes:
            raise ValueError(f'Invalid mode: {mode}, expected one of {self._modes}')
        metrics = self.metrics[mode] if mode else np.concatenate(list(self.metrics.values()), axis=0)
        for metric in metrics:
            metric.reset_epoch()

    def reset_metrics(self, mode=None):
        if mode and mode not in self._modes:
            raise ValueError(f'Invalid mode: {mode}, expected one of {self._modes}')
        metrics = self.metrics[mode] if mode else np.concatenate(list(self.metrics.values()), axis=0)
        for metric in metrics:
            metric.reset()

    def _evaluate_current_model(self, mode, data_loader):
        eval_loss = 0.0
        self.model.eval()
        self.reset_metrics_epoch(mode=mode)

        with torch.no_grad():
            for (radar_frames, radar_frame_indices), (lidar_frames, lidar_frame_indices), poses in data_loader:
                radar_frames = radar_frames.to(self.device)
                radar_frame_indices = radar_frame_indices.to(self.device)
                lidar_frames = lidar_frames.to(self.device)
                lidar_frame_indices = lidar_frame_indices.to(self.device)
                pred_frames, pred_indices = self.model((radar_frames, radar_frame_indices))

                self.data_buffer.create_masks(y=(pred_frames, pred_indices), y_other=(lidar_frames, lidar_frame_indices))
                batch_loss = self.loss_fn(y_pred=(pred_frames, pred_indices), y_true=(lidar_frames, lidar_frame_indices), data_buffer=self.data_buffer)
                self.apply_metrics(y_pred=(pred_frames, pred_indices), y_true=(lidar_frames, lidar_frame_indices), data_buffer=self.data_buffer, mode=mode)

                eval_loss += batch_loss.detach().item()

            eval_loss /= len(data_loader)
            self.scale_metrics(n_samples=len(data_loader), mode=mode)

        return eval_loss

    def _train_epoch(self):
        mode = 'train'
        data_loader = self.train_loader
        epoch_loss = 0.0
        self.model.train()
        self.reset_metrics_epoch(mode=mode)

        for (radar_frames, radar_frame_indices), (lidar_frames, lidar_frame_indices), poses in data_loader:
            radar_frames = radar_frames.to(self.device)
            radar_frame_indices = radar_frame_indices.to(self.device)
            lidar_frames = lidar_frames.to(self.device)
            lidar_frame_indices = lidar_frame_indices.to(self.device)
            pred_frames, pred_indices = self.model((radar_frames, radar_frame_indices))

            self.data_buffer.create_masks(y=(pred_frames, pred_indices), y_other=(lidar_frames, lidar_frame_indices))
            batch_loss = self.loss_fn(y_pred=(pred_frames, pred_indices), y_true=(lidar_frames, lidar_frame_indices), data_buffer=self.data_buffer)
            self.apply_metrics(y_pred=(pred_frames, pred_indices), y_true=(lidar_frames, lidar_frame_indices), data_buffer=self.data_buffer, mode=mode)

            epoch_loss += batch_loss.detach().item()
            batch_loss = batch_loss / len(radar_frames)

            self.optimizer.zero_grad(set_to_none=True)
            if torch.isnan(batch_loss).any() or torch.isinf(batch_loss).any():
                raise RuntimeError("Detected NaN or Inf in batch_loss before backward!")
            batch_loss.backward()
            self.optimizer.step()
            for name, param in self.model.named_parameters():
                if param.grad is None:
                    raise RuntimeError(f"Warning: {name} has no gradient!")
                elif torch.isnan(param.grad).any():
                    raise RuntimeError(f"NaN detected in gradient of {name}!")

        epoch_loss /= len(data_loader)
        self.scale_metrics(n_samples=len(data_loader), mode=mode)
        return epoch_loss

    def _save_model(self, filename):
        if not filename.endswith('.pth'):
            filename += '.pth'
        save_path = os.path.join(self.model_save_directory, filename)
        torch.save(self.model.state_dict(), save_path)
        self._saved_models.add(save_path)
        self.logger.log(f'Saved model as {save_path}')

    def train(self, n_epochs=None):
        n_epochs = n_epochs or self.n_epochs
        best_train_loss, best_val_loss = float('inf'), float('inf')
        self.reset_metrics(mode='train')
        self.reset_metrics(mode='val')

        for epoch in range(n_epochs):
            self.logger.log(f"Epoch {epoch + 1}/{n_epochs}")
            train_epoch_loss = self._train_epoch()
            val_epoch_loss = self._evaluate_current_model(mode = 'val', data_loader=self.val_loader)

            if train_epoch_loss < best_train_loss:
                best_train_loss = train_epoch_loss
                self._save_model('best_train_loss')

            if val_epoch_loss < best_val_loss:
                best_val_loss = val_epoch_loss
                self._save_model('best_val_loss')

            for mode in 'train', 'val':
                for metric in self.metrics[mode]:
                    if metric.total_score >= metric.best_score:
                        self._save_model(f'best_{metric.name}')

            log = {
                "epoch": epoch,
                "train_loss": train_epoch_loss, "best_train_loss": best_train_loss,
                "valid_loss": val_epoch_loss, "best_valid_loss": best_val_loss
            }
            log.update(self.report_metrics(mode='train'))
            log.update(self.report_metrics(mode='val'))
            self.logger.log(log)

        self._save_model('last_epoch')

    def evaluate(self):
        mode = 'test'
        for model_path in self._saved_models:
            self.logger.log(f'Evaluating model {os.path.basename(model_path)}')
            self.init_model(model_path)
            self.reset_metrics(mode=mode)
            model_test_loss = self._evaluate_current_model(mode=mode, data_loader=self.test_loader)

            log = {"model_path": model_path, "test_loss": model_test_loss}
            log.update(self.report_metrics(mode=mode))
            self.logger.log(log)<|MERGE_RESOLUTION|>--- conflicted
+++ resolved
@@ -3,7 +3,6 @@
 from datetime import datetime
 from typing import Any, Dict
 
-import numpy as np
 import torch
 
 torch.autograd.set_detect_anomaly(True)
@@ -33,30 +32,6 @@
             loss_params: Dict[str, Any] = {},
             metric_params: Dict[str, Any] = {},
             optimizer_params: Dict[str, Any] = {},
-
-            # overridable params
-            # ...
-            # loss
-<<<<<<< HEAD
-            # loss_spatial_weight=1.0, loss_probability_weight=1.0,
-            # loss_unmatched_pred_weight=1.0, loss_unmatched_true_weight=1.0,
-            # # loss, metrics
-            # occupancy_threshold=0.5, evaluate_over_occupied_points_only=False,
-            # # metrics
-            # max_point_distance=1.0,
-            # # optimizer
-            # learning_rate=0.01,
-=======
-            loss_spatial_weight=1.0, loss_probability_weight=1.0, loss_unmatched_weight=1.0,
-            loss_unmatched_fn_fp_weight=1.0, loss_unmatched_fn_weight=1.0, loss_unmatched_fp_weight=1.0,
-            # loss, metrics
-            occupancy_threshold=0.5, evaluate_over_occupied_points_only=False,
-            # metrics
-            max_point_distance=1.0,
-            # optimizer
-            learning_rate=0.01,
->>>>>>> f74be0c1
-            # train loop
             
             **kwargs
     ):
@@ -65,11 +40,7 @@
         self._define_types()
         self._init_device(device_name)
 
-<<<<<<< HEAD
         self.init_data_buffer(**loss_params)
-=======
-        self.init_data_buffer(occupancy_threshold=occupancy_threshold, match_occupied_only=evaluate_over_occupied_points_only, max_point_distance=max_point_distance)
->>>>>>> f74be0c1
         self.train_loader, self.val_loader, self.test_loader, self.radar_config = get_dataset(
             dataset_type=self._dataset_type, data_buffer=self.data_buffer, 
             logger=self.logger, device=self.device, random_seed=random_seed, batch_size=self.batch_size, 
@@ -80,7 +51,6 @@
             # intensity_threshold=radar_point_intensity_threshold
         )
         self.init_model()
-<<<<<<< HEAD
         self.init_loss_function(device=self.device, batch_size=batch_size, **loss_params
             # occupied_only=evaluate_over_occupied_points_only,
             # max_point_distance=max_point_distance,
@@ -93,28 +63,6 @@
         self.init_metrics(batch_size=batch_size, **metric_params
             # occupied_only=evaluate_over_occupied_points_only,
             # max_point_distance=max_point_distance
-=======
-        self.init_loss_function(
-            device=self.device,
-            batch_size=batch_size,
-            occupied_only=evaluate_over_occupied_points_only,
-            max_point_distance=max_point_distance,
-            spatial_weight=loss_spatial_weight,
-            probability_weight=loss_probability_weight,
-            unmatched_weight=loss_unmatched_weight,
-            grid_resolution=grid_voxel_size,
-            fn_fp_weight=loss_unmatched_fn_fp_weight,
-            fn_weight=loss_unmatched_fn_weight,
-            fp_weight=loss_unmatched_fp_weight
-        )
-        self.init_metrics(
-            batch_size=batch_size,
-            occupied_only=evaluate_over_occupied_points_only,
-            max_point_distance=max_point_distance,
-            fn_fp_weight=loss_unmatched_fn_fp_weight,
-            fn_weight=loss_unmatched_fn_weight,
-            fp_weight=loss_unmatched_fp_weight
->>>>>>> f74be0c1
         )
         self.init_optimizer(**optimizer_params)  # learning_rate=learning_rate)
 
